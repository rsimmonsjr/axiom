--- conflicted
+++ resolved
@@ -217,13 +217,12 @@
         let system = ActorSystem::current();
         // We will look up the aid in the table to return to the user if it exists otherwise
         // it must be a remote aid.
+        // FIXME Add error if the ActorSystem UUID is the same but not found.
         match system.find_aid_by_uuid(&serialized_form.uuid) {
             Some(aid) => Ok(aid.clone()),
-<<<<<<< HEAD
             None => {
                 // The aid is remote so we instantiate it as such.
-                let remotes = system.data.remotes.read().unwrap();
-                if let Some(remote) = remotes.get(&serialized_form.system_uuid) {
+                if let Some(remote) = system.data.remotes.get(&serialized_form.system_uuid) {
                     Ok(ActorId {
                         data: Arc::new(ActorIdData {
                             uuid: serialized_form.uuid,
@@ -235,21 +234,10 @@
                         }),
                     })
                 } else {
-                    let msg = format!("unknown actor system {:?}", serialized_form.system_uuid);
+                    let msg = format!("Unknown actor system {:?}", serialized_form.system_uuid);
                     Err(serde::de::Error::custom(msg))
                 }
             }
-=======
-            // FIXME Add error if the ActorSystem UUID is the same but not found.
-            None => Ok(ActorId {
-                data: Arc::new(ActorIdData {
-                    uuid: serialized_form.uuid,
-                    system_uuid: serialized_form.system_uuid,
-                    name: serialized_form.name,
-                    sender: ActorSender::Remote,
-                }),
-            }),
->>>>>>> 856201b1
         }
     }
 }
@@ -479,17 +467,8 @@
 /// This will be passed to a spawn function to specify the handler used for managing the state of
 /// the actor based on the messages passed to the actor. The processor takes three arguments:
 /// * `state`   - A mutable reference to the current state of the actor.
-<<<<<<< HEAD
-/// * `aid`     - The [`ActorId`] for this actor enclosed in an [`std::sync::Arc`]
-///               to allow access to the actor system for spawning, sending to self and so on.  
-/// * `message` - The current message to process in a reference to an [`std::sync::Arc`]. Note
-///               that messages are often shared amongst actors (sent to several actors at once)
-///               but their contents must be immutable to comply with the rules of an actor system.
-/// FIXME aid should be passed by reference
-=======
 /// * `aid`     - The reference to the [`ActorId`] for this actor.
 /// * `message` - The reference to the current message to process in a reference.
->>>>>>> 856201b1
 pub trait Processor<State: Send + Sync>:
     (FnMut(&mut State, &ActorId, &Message) -> Status) + Send + Sync
 {
@@ -733,12 +712,11 @@
     aids_by_name: Arc<DashMap<String, ActorId>>,
     /// Holds a map of monitors where the key is the `aid` of the actor being monitored and
     /// the value is a vector of `aid`s that are monitoring the actor.
-<<<<<<< HEAD
-    monitoring_by_monitored: Arc<RwLock<HashMap<ActorId, Vec<ActorId>>>>,
+    monitoring_by_monitored: Arc<DashMap<ActorId, Vec<ActorId>>>,
     /// Holds a map of information objects about links to remote actor systems. The values in
     /// this map hold the remote info combined with the join handle of the thread that is reading
     /// from the receiver side of the channel.
-    remotes: Arc<RwLock<HashMap<Uuid, RemoteInfo>>>,
+    remotes: Arc<DashMap<Uuid, RemoteInfo>>,
 }
 
 /// Information for communicating with a remote actor system.
@@ -753,9 +731,6 @@
     _handle: JoinHandle<()>,
     /// The AID to the system actor for the remote system.
     system_actor_aid: ActorId,
-=======
-    monitoring_by_monitored: Arc<DashMap<ActorId, Vec<ActorId>>>,
->>>>>>> 856201b1
 }
 
 /// An actor system that contains and manages the actors spawned inside it.
@@ -789,19 +764,11 @@
                 thread_pool,
                 shutdown_triggered: AtomicBool::new(false),
                 running_thread_count,
-<<<<<<< HEAD
-                // FIXME probably dont need the Arc around the RwLocks
-                actors_by_aid: Arc::new(RwLock::new(HashMap::new())),
-                aids_by_uuid: Arc::new(RwLock::new(HashMap::new())),
-                aids_by_name: Arc::new(RwLock::new(HashMap::new())),
-                monitoring_by_monitored: Arc::new(RwLock::new(HashMap::new())),
-                remotes: Arc::new(RwLock::new(HashMap::new())),
-=======
                 actors_by_aid: Arc::new(DashMap::default()),
                 aids_by_uuid: Arc::new(DashMap::default()),
                 aids_by_name: Arc::new(DashMap::default()),
                 monitoring_by_monitored: Arc::new(DashMap::default()),
->>>>>>> 856201b1
+                remotes: Arc::new(DashMap::default()),
             }),
         };
 
@@ -906,10 +873,7 @@
         };
 
         let uuid = info.system_uuid.clone();
-
-        let mut remotes = self.data.remotes.write().unwrap();
-        remotes.insert(info.system_uuid, info);
-
+        self.data.remotes.insert(uuid.clone(), info);
         uuid
     }
 
@@ -953,13 +917,8 @@
         });
     }
 
-<<<<<<< HEAD
     /// Fetches a clone of a reference of the actor system for the current thread.
     #[inline]
-=======
-    /// Fetches a clone of a reference of the actor system set in a threadlocal for the current
-    /// thread.
->>>>>>> 856201b1
     pub fn current() -> ActorSystem {
         ACTOR_SYSTEM.with(|actor_system| {
             actor_system
@@ -993,11 +952,6 @@
     pub fn trigger_and_await_shutdown(&self) {
         self.trigger_shutdown();
         self.await_shutdown();
-    }
-
-    /// Returns a clone of the UUID for this actor system.
-    pub fn uuid(&self) -> Uuid {
-        self.data.uuid.clone()
     }
 
     /// Returns the total number of times actors have been sent to the work channel.
@@ -1209,9 +1163,9 @@
     /// Asynchronously send a message to the system actors on all connected actor systems.
     /// FIXME Add try_send ability and make actor and secc error types extend std::Error.
     pub fn send_to_system_actors(&self, message: Message) {
-        let remotes = self.data.remotes.read().unwrap();
-        for (_, remote) in &*remotes {
-            remote.system_actor_aid.send(message.clone());
+        let remotes = &*self.data.remotes;
+        for iter_ref in remotes.iter() {
+            iter_ref.value().system_actor_aid.send(message.clone());
         }
     }
 }
@@ -1245,7 +1199,7 @@
 }
 
 /// A processor for the system actor.
-fn system_actor_processor(_: &mut bool, aid: ActorId, message: &Message) -> Status {
+fn system_actor_processor(_: &mut bool, aid: &ActorId, message: &Message) -> Status {
     if let Some(msg) = message.content_as::<SystemActorMsg>() {
         match &*msg {
             SystemActorMsg::FindByName { reply_to, name } => {
@@ -1312,12 +1266,11 @@
     }
 
     #[test]
-<<<<<<< HEAD
-=======
     fn test_actor_id_serialization() {
+        // Tests serialization and deserialization of `ActorId`s.
         let system = ActorSystem::create(ActorSystemConfig::default());
+        let aid = system.spawn(0 as usize, simple_handler);
         system.init_current();
-        let aid = system.spawn(0 as usize, simple_handler);
 
         // This check forces the test to break here if someone changes this.
         match aid.data.sender {
@@ -1334,13 +1287,15 @@
 
         // If we deserialize on another actor system in another thread it should be a remote aid.
         let handle = thread::spawn(move || {
-            let system = ActorSystem::create(ActorSystemConfig::default());
-            system.init_current();
+            let system2 = ActorSystem::create(ActorSystemConfig::default());
+            system2.init_current();
+            connect_systems_with_channels(system, system2);
 
             let deserialized: ActorId =
                 bincode::deserialize(&serialized).expect("Couldn't deserialize.");
+
             match deserialized.data.sender {
-                ActorSender::Remote => {
+                ActorSender::Remote { .. } => {
                     assert_eq!(aid.uuid(), deserialized.uuid());
                     assert_eq!(aid.system_uuid(), deserialized.system_uuid());
                     assert_eq!(aid.name(), deserialized.name());
@@ -1389,7 +1344,7 @@
     }
 
     #[test]
->>>>>>> 856201b1
+
     fn test_simplest_actor() {
         init_test_log();
 
@@ -1789,6 +1744,8 @@
 
     #[test]
     fn test_monitors() {
+        // Tests that monitors work in the actor system and send a message to monitorign actors
+        // when monitored actors stop.
         init_test_log();
 
         let system = ActorSystem::create(ActorSystemConfig::default());
@@ -1834,14 +1791,16 @@
         let system2 = ActorSystem::create(ActorSystemConfig::default());
         connect_systems_with_channels(system1.clone(), system2.clone());
         {
-            let remotes1 = system1.data.remotes.read().unwrap();
-            remotes1
+            system1
+                .data
+                .remotes
                 .get(&system2.data.uuid)
                 .expect("Unable to find connection with system 2 in system 1");
         }
         {
-            let remotes2 = system1.data.remotes.read().unwrap();
-            remotes2
+            system2
+                .data
+                .remotes
                 .get(&system1.data.uuid)
                 .expect("Unable to find connection with system 1 in system 2");
         }
@@ -1868,7 +1827,7 @@
                 .spawn_named(
                     "A",
                     17 as i32,
-                    |_state: &mut i32, _aid: ActorId, message: &Message| {
+                    |_state: &mut i32, _aid: &ActorId, message: &Message| {
                         if let Some(msg) = message.content_as::<Op>() {
                             match &*msg {
                                 Op::Request => {
@@ -1893,7 +1852,7 @@
                 .spawn_named(
                     "B",
                     19 as i32,
-                    |_state: &mut i32, _aid: ActorId, message: &Message| {
+                    |_state: &mut i32, _aid: &ActorId, message: &Message| {
                         if let Some(msg) = message.content_as::<SystemActorMsg>() {
                             match &*msg {
                                 SystemActorMsg::FindByNameResult { aid, .. } => {
@@ -1940,83 +1899,4 @@
         h1.join().unwrap();
         h2.join().unwrap();
     }
-
-    #[test]
-    fn test_actor_id_serialization() {
-        init_test_log();
-
-        let system = ActorSystem::create(ActorSystemConfig::default());
-        system.init_current();
-        let aid = system.spawn(0 as usize, simple_handler);
-
-        // This check forces the test to break here if someone changes this.
-        match aid.data.sender {
-            ActorSender::Local { .. } => (),
-            _ => panic!("The sender should be `Local`"),
-        }
-
-        let serialized = bincode::serialize(&aid).expect("Couldn't serialize.");
-        let deserialized: ActorId =
-            bincode::deserialize(&serialized).expect("Couldn't deserialize.");
-        // In this case the resulting aid should be identical to the serialized one because
-        // we have the same actor system in a threadlocal.
-        assert!(Arc::ptr_eq(&aid.data, &deserialized.data));
-
-        // If we deserialize on another actor system in another thread it should be a remote aid.
-        let handle = thread::spawn(move || {
-            let system = ActorSystem::create(ActorSystemConfig::default());
-            system.init_current();
-
-            let deserialized: ActorId =
-                bincode::deserialize(&serialized).expect("Couldn't deserialize.");
-            match deserialized.data.sender {
-                ActorSender::Remote { .. } => {
-                    assert_eq!(aid.uuid(), deserialized.uuid());
-                    assert_eq!(aid.system_uuid(), deserialized.system_uuid());
-                    assert_eq!(aid.name(), deserialized.name());
-                }
-                _ => panic!(
-                    "The sender should be `Remote` but was {:?}",
-                    aid.data.sender
-                ),
-            }
-        });
-
-        handle.join().unwrap();
-    }
-
-    #[test]
-    fn test_actor_id_as_message() {
-        init_test_log();
-
-        // This test verifies that an ActorId can be used as a message and inside other
-        // structs used as a message.
-        let system = ActorSystem::create(ActorSystemConfig::default());
-        system.init_current();
-
-        #[derive(Serialize, Deserialize)]
-        enum Op {
-            Aid(ActorId),
-        }
-
-        // The user will send our own ActorId to us.
-        let aid = system.spawn(0, |_state: &mut i32, aid: ActorId, message: &Message| {
-            if let Some(msg) = message.content_as::<ActorId>() {
-                assert_eq!(aid.uuid(), msg.uuid());
-            } else if let Some(msg) = message.content_as::<Op>() {
-                match &*msg {
-                    Op::Aid(a) => assert_eq!(aid.uuid(), a.uuid()),
-                }
-            }
-            Status::Processed
-        });
-
-        // Send a message to the actor.
-        aid.send(Message::new(aid.clone()));
-
-        // Wait for the start and our message to get there because test is asynchronous.
-        assert_await_received(&aid, 2, 1000);
-        system.trigger_and_await_shutdown();
-    }
-
 }