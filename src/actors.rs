--- conflicted
+++ resolved
@@ -552,8 +552,7 @@
 pub struct ActorSystem {
     /// Id for this actor system and node.
     pub node_id: Uuid,
-    /// Duration for threads to wait for new messages before cycling and checking again. Defaults
-    /// to 10 milliseconds.
+    /// The configuration for the actor system which was passed to it when created.
     pub configuration: ActorSystemConfig,
     /// Sender side of the work channel. When an actor gets a message and its pending count
     /// goes from 0 to 1 it will put itself in the work channel via the sender. The actor will be
@@ -572,16 +571,6 @@
     /// otherwise will be locked for read by the [`axiom::actors::ActorId`] instances when they
     /// attempt to send an actor to the work channel for processing.
     actors_by_aid: Arc<RwLock<HashMap<Arc<ActorId>, Arc<Actor>>>>,
-<<<<<<< HEAD
-    /// Holds handles to the pool of threads processing the work channel.
-    thread_pool: Mutex<Vec<JoinHandle<()>>>,
-    /// A flag holding whether or not the system is currently shutting down.
-    shutdown_triggered: AtomicBool,
-    /// Duration for threads to wait for new messages before cycling and checking again. Defaults
-    /// to 10 milliseconds.
-    thread_wait_time: u16,
-=======
->>>>>>> 38440314
     /// Holds a map of the actor ids by the UUID in the actor id. UUIDs of actor ids are assigned
     /// when an actor is spawned using version 4 UUIDs.
     aids_by_uuid: Arc<RwLock<HashMap<Uuid, Arc<ActorId>>>>,
@@ -1192,15 +1181,9 @@
     fn test_named_actors() {
         init_test_log();
 
-<<<<<<< HEAD
-        // This test verifies functionality around named actors including spawning, prevention
-        // of using the same name multiple times and that the names map is cleaned up when the
-        // actor is stopped.
-=======
         // This test verifies that the concept of named actors works properly. When a user wants
         // to declare a named actor they cannot register the same name twice and when the actor
         // stops the name should be removed from the registered names and be available again.
->>>>>>> 38440314
         let system = ActorSystem::create(ActorSystemConfig::create());
 
         let aid1 = ActorSystem::spawn_named(&system, "alpha", 0 as usize, simple_handler).unwrap();
