# Cargo configuration for Axiom

[package]
name = "axiom"
version = "0.0.7"
edition = "2018"
authors = ["Robert Simmons Jr. MSc."]
license = "Apache-2.0"
homepage = "https://github.com/rsimmonsjr/axiom"
repository = "https://github.com/rsimmonsjr/axiom"
documentation = "https://docs.rs/axiom"
readme = "README.md"
description = """
Implements a highly-scalable and ergonomic actor system for Rust based on the 
best of Erlang / Elixir and Akka.
"""

keywords = [
    "Actor", 
	"Actors", 
	"Akka", 
	"Erlang", 
	"Elixir"
]

categories = [
    "asynchronous",
    "concurrency"
]

exclude = [
    "/.gitignore",
    "/.git",
    "/.github",
    "/.travis.yml",
]

[badges]
travis-ci = {repository = "rsimmonsjr/axiom" }
is-it-maintained-issue-resolution = {repository = "rsimmonsjr/axiom" }
is-it-maintained-open-issues  = {repository = "rsimmonsjr/axiom" }
maintenance = { status = "actively-developed" }

[dev-dependencies]
env_logger = "^0.6.2"
serde_json = "^1.0.40"

num_cpus = "1.10.1"
im = {version = "13", features = ["serde"]}

[dependencies]
bincode = "^1.1.4"
log ="^0.4"
once_cell = "^0.2.6"
<<<<<<< HEAD
secc = "^0.0.9"
serde = { version = "^1.0.97", features = ["derive", "rc"] }
uuid = { version = "^0.7.4", features = ["serde", "v4"]}
=======
ccl = "^5.1.2"
>>>>>>> 856201b1
<|MERGE_RESOLUTION|>--- conflicted
+++ resolved
@@ -45,17 +45,11 @@
 env_logger = "^0.6.2"
 serde_json = "^1.0.40"
 
-num_cpus = "1.10.1"
-im = {version = "13", features = ["serde"]}
-
 [dependencies]
 bincode = "^1.1.4"
+ccl = "^5.1.2"
 log ="^0.4"
 once_cell = "^0.2.6"
-<<<<<<< HEAD
 secc = "^0.0.9"
 serde = { version = "^1.0.97", features = ["derive", "rc"] }
 uuid = { version = "^0.7.4", features = ["serde", "v4"]}
-=======
-ccl = "^5.1.2"
->>>>>>> 856201b1
